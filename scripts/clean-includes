#!/bin/sh -e
#
# Clean up QEMU #include lines by ensuring that qemu/osdep.h
# is the first include listed in .c files, and no headers provided
# by osdep.h itself are redundantly included in either .c or .h files.
#
# Copyright (c) 2015 Linaro Limited
#
# Authors:
#  Peter Maydell <peter.maydell@linaro.org>
#
# This work is licensed under the terms of the GNU GPL, version 2
# or (at your option) any later version. See the COPYING file in
# the top-level directory.

# Usage:
#   clean-includes [--git subjectprefix] file ...
# or
#   clean-includes [--git subjectprefix] --all
#
# If the --git subjectprefix option is given, then after making
# the changes to the files this script will create a git commit
# with the subject line "subjectprefix: Clean up includes"
# and a boilerplate commit message.
#
# Using --all will cause clean-includes to run on the whole source
# tree (excluding certain directories which are known not to need
# handling).

# This script requires Coccinelle to be installed.

# .c files will have the osdep.h included added, and redundant
# includes removed.
# .h files will have redundant includes (including includes of osdep.h)
# removed.
# Other files (including C++ and ObjectiveC) can't be handled by this script.

# The following one-liner may be handy for finding files to run this on.
# However some caution is required regarding files that might be part
# of the guest agent or standalone tests.

# for i in `git ls-tree --name-only HEAD`  ; do test -f $i && \
#   grep -E '^# *include' $i | head -1 | grep 'osdep.h' ; test $? != 0 && \
#   echo $i ; done


GIT=no

# Extended regular expression defining files to ignore when using --all
XDIRREGEX='^(tests/tcg|tests/multiboot|pc-bios|disas/libvixl)'

if [ $# -ne 0 ] && [ "$1" = "--git" ]; then
    if [ $# -eq 1 ]; then
        echo "--git option requires an argument"
        exit 1
    fi
    GITSUBJ="$2"
    GIT=yes
    shift
    shift
fi

if [ $# -eq 0 ]; then
    echo "Usage: clean-includes [--git subjectprefix] [--all | foo.c ...]"
    echo "(modifies the files in place)"
    exit 1
fi

if [ "$1" = "--all" ]; then
    # We assume there are no files in the tree with spaces in their name
    set -- $(git ls-files '*.[ch]' | grep -E -v "$XDIRREGEX")
fi

# Annoyingly coccinelle won't read a scriptfile unless its
# name ends '.cocci', so write it out to a tempfile with the
# right kind of name.
COCCIFILE="$(mktemp --suffix=.cocci)"

trap 'rm -f -- "$COCCIFILE"' INT TERM HUP EXIT

cat >"$COCCIFILE" <<EOT
@@
@@

(
+ #include "qemu/osdep.h"
 #include "..."
|
+ #include "qemu/osdep.h"
 #include <...>
)
EOT


for f in "$@"; do
  case "$f" in
    *.inc.c)
      # These aren't standalone C source files
      echo "SKIPPING $f (not a standalone source file)"
      continue
      ;;
    *.c)
      MODE=c
      ;;
    *include/qemu/osdep.h | \
    *include/qemu/compiler.h | \
    *include/standard-headers/ )
      # Removing include lines from osdep.h itself would be counterproductive.
      echo "SKIPPING $f (special case header)"
      continue
      ;;
    *include/standard-headers/*)
      echo "SKIPPING $f (autogenerated header)"
      continue
      ;;
    *.h)
      MODE=h
      ;;
    *)
      echo "WARNING: ignoring $f (cannot handle non-C files)"
      continue
      ;;
  esac

  if [ "$MODE" = "c" ]; then
    # First, use Coccinelle to add qemu/osdep.h before the first existing include
    # (this will add two lines if the file uses both "..." and <...> #includes,
    # but we will remove the extras in the next step)
    spatch  --in-place --no-show-diff --cocci-file "$COCCIFILE" "$f"

    # Now remove any duplicate osdep.h includes
    perl -n -i -e 'print if !/#include "qemu\/osdep.h"/ || !$n++;' "$f"
  else
    # Remove includes of osdep.h itself
    perl -n -i -e 'print if !/\s*#\s*include\s*(["<][^>"]*[">])/ ||
                            ! (grep { $_ eq $1 } qw ("qemu/osdep.h"))' "$f"
  fi

  # Remove includes that osdep.h already provides
  perl -n -i -e 'print if !/\s*#\s*include\s*(["<][^>"]*[">])/ ||
                          ! (grep { $_ eq $1 } qw (
<<<<<<< HEAD
           "config-host.h" "qemu/compiler.h" "config.h"
           <setjmp.h> <stdarg.h> <stddef.h> <stdbool.h> <stdint.h> <sys/types.h>
=======
           "config-host.h" "config-target.h" "qemu/compiler.h"
           <stdarg.h> <stddef.h> <stdbool.h> <stdint.h> <sys/types.h>
>>>>>>> 0f70ed47
           <stdlib.h> <stdio.h> <string.h> <strings.h> <inttypes.h>
           <limits.h> <unistd.h> <time.h> <ctype.h> <errno.h> <fcntl.h>
           <sys/stat.h> <sys/time.h> <assert.h> <signal.h>
           "sysemu/os-posix.h, sysemu/os-win32.h "glib-compat.h"
           "qemu/typedefs.h"
            ))' "$f"

done

if [ "$GIT" = "yes" ]; then
    git add -- "$@"
    git commit --signoff -F - <<EOF
$GITSUBJ: Clean up includes

Clean up includes so that osdep.h is included first and headers
which it implies are not included manually.

This commit was created with scripts/clean-includes.

EOF

fi<|MERGE_RESOLUTION|>--- conflicted
+++ resolved
@@ -139,13 +139,8 @@
   # Remove includes that osdep.h already provides
   perl -n -i -e 'print if !/\s*#\s*include\s*(["<][^>"]*[">])/ ||
                           ! (grep { $_ eq $1 } qw (
-<<<<<<< HEAD
-           "config-host.h" "qemu/compiler.h" "config.h"
+           "config-host.h" "config-target.h" "qemu/compiler.h"
            <setjmp.h> <stdarg.h> <stddef.h> <stdbool.h> <stdint.h> <sys/types.h>
-=======
-           "config-host.h" "config-target.h" "qemu/compiler.h"
-           <stdarg.h> <stddef.h> <stdbool.h> <stdint.h> <sys/types.h>
->>>>>>> 0f70ed47
            <stdlib.h> <stdio.h> <string.h> <strings.h> <inttypes.h>
            <limits.h> <unistd.h> <time.h> <ctype.h> <errno.h> <fcntl.h>
            <sys/stat.h> <sys/time.h> <assert.h> <signal.h>
